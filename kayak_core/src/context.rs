--- conflicted
+++ resolved
@@ -1,16 +1,9 @@
-<<<<<<< HEAD
 use crate::{Binding, Changeable};
 use morphorm::Hierarchy;
 use std::collections::{HashMap, HashSet};
 
-use crate::{multi_state::MultiState, widget_manager::WidgetManager, Event, EventType, Index, InputEvent, Releasable};
-=======
-use flo_binding::Changeable;
-use std::collections::HashMap;
-
-use crate::{multi_state::MultiState, widget_manager::WidgetManager, Index, InputEvent};
+use crate::{multi_state::MultiState, widget_manager::WidgetManager, Index, InputEvent, Releasable};
 use crate::event_dispatcher::EventDispatcher;
->>>>>>> f2bb5c47
 
 pub struct KayakContext {
     widget_states: HashMap<crate::Index, resources::Resources>,
@@ -332,227 +325,9 @@
     ///   [`event.stop_propagation()`](Event::stop_propagation). Not every event can be propagated, in which case,
     ///   they will only fire for their specified target.
     pub fn process_events(&mut self, input_events: Vec<InputEvent>) {
-<<<<<<< HEAD
-        let mut events_stream = Vec::new();
-        let mut next_events = HashMap::default();
-
-        let mut was_mouse_down_event = false;
-        let mut was_focus_event = false;
-
-        for index in self.widget_manager.node_tree.down_iter() {
-            if let Some(layout) = self.widget_manager.layout_cache.rect.get(&index) {
-                for input_event in input_events.iter() {
-                    match input_event {
-                        InputEvent::MouseMoved(point) => {
-                            // Hover event.
-                            if layout.contains(point) {
-                                if !Self::contains_event(
-                                    &self.previous_events,
-                                    &index,
-                                    &EventType::Hover,
-                                ) {
-                                    let mouse_in_event = Event {
-                                        target: index,
-                                        event_type: EventType::MouseIn,
-                                        ..Event::default()
-                                    };
-                                    events_stream.push(mouse_in_event);
-                                    Self::insert_event(
-                                        &mut next_events,
-                                        &index,
-                                        EventType::MouseIn,
-                                    );
-                                }
-
-                                let hover_event = Event {
-                                    target: index,
-                                    event_type: EventType::Hover,
-                                    ..Event::default()
-                                };
-                                events_stream.push(hover_event);
-                                Self::insert_event(&mut next_events, &index, EventType::Hover);
-                            } else {
-                                if Self::contains_event(
-                                    &self.previous_events,
-                                    &index,
-                                    &EventType::Hover,
-                                ) || Self::contains_event(
-                                    &self.previous_events,
-                                    &index,
-                                    &EventType::MouseIn,
-                                ) {
-                                    let mouse_out_event = Event {
-                                        target: index,
-                                        event_type: EventType::MouseOut,
-                                        ..Event::default()
-                                    };
-                                    events_stream.push(mouse_out_event);
-                                    Self::insert_event(
-                                        &mut next_events,
-                                        &index,
-                                        EventType::MouseOut,
-                                    );
-                                }
-                            }
-                            self.last_mouse_position = *point;
-                        }
-                        InputEvent::MouseLeftPress => {
-                            // Reset global mouse pressed
-                            self.is_mouse_pressed = true;
-                            was_mouse_down_event = true;
-
-                            if layout.contains(&self.last_mouse_position) {
-                                let mouse_down_event = Event {
-                                    target: index,
-                                    event_type: EventType::MouseDown,
-                                    ..Event::default()
-                                };
-                                events_stream.push(mouse_down_event);
-                                Self::insert_event(&mut next_events, &index, EventType::MouseDown);
-
-                                // Start mouse pressed event as well
-                                Self::insert_event(
-                                    &mut next_events,
-                                    &index,
-                                    EventType::MousePressed,
-                                );
-
-                                if let Some(widget) =
-                                    self.widget_manager.current_widgets.get(index).unwrap()
-                                {
-                                    if widget.focusable() {
-                                        was_focus_event = true;
-                                        let focus_event = Event {
-                                            target: index,
-                                            event_type: EventType::Focus,
-                                            ..Event::default()
-                                        };
-                                        events_stream.push(focus_event);
-                                        self.last_focus = self.current_focus;
-                                        self.current_focus = index;
-                                    }
-                                }
-                            }
-                        }
-                        InputEvent::MouseLeftRelease => {
-                            // Reset global mouse pressed
-                            self.is_mouse_pressed = false;
-
-                            if layout.contains(&self.last_mouse_position) {
-                                let mouse_up_event = Event {
-                                    target: index,
-                                    event_type: EventType::MouseUp,
-                                    ..Event::default()
-                                };
-                                events_stream.push(mouse_up_event);
-                                Self::insert_event(&mut next_events, &index, EventType::MouseUp);
-
-                                if Self::contains_event(
-                                    &self.previous_events,
-                                    &index,
-                                    &EventType::MousePressed,
-                                ) {
-                                    let click_event = Event {
-                                        target: index,
-                                        event_type: EventType::Click,
-                                        ..Event::default()
-                                    };
-                                    events_stream.push(click_event);
-                                    Self::insert_event(&mut next_events, &index, EventType::Click);
-                                }
-                            }
-                        }
-                        InputEvent::CharEvent { c } => events_stream.push(Event {
-                            target: index,
-                            event_type: EventType::CharInput { c: *c },
-                            ..Event::default()
-                        }),
-                        InputEvent::Keyboard { key } => events_stream.push(Event {
-                            target: index,
-                            event_type: EventType::KeyboardInput { key: *key },
-                            ..Event::default()
-                        }),
-                    }
-                }
-
-                // Mouse is currently pressed for this node
-                if self.is_mouse_pressed
-                    && Self::contains_event(&self.previous_events, &index, &EventType::MousePressed)
-                {
-                    let mouse_pressed_event = Event {
-                        target: index,
-                        event_type: EventType::MousePressed,
-                        ..Event::default()
-                    };
-                    events_stream.push(mouse_pressed_event);
-
-                    // Make sure this event isn't removed while mouse is still held down
-                    Self::insert_event(&mut next_events, &index, EventType::MousePressed);
-                }
-
-                // Mouse is currently hovering this node
-                if Self::contains_event(&self.previous_events, &index, &EventType::Hover)
-                    && !Self::contains_event(&next_events, &index, &EventType::MouseOut) {
-                    // Make sure this event isn't removed while mouse is still over node
-                    Self::insert_event(&mut next_events, &index, EventType::Hover);
-                }
-            }
-        }
-
-        if was_mouse_down_event && !was_focus_event && self.current_focus != Index::default() {
-            let focus_event = Event {
-                target: self.current_focus,
-                event_type: EventType::Blur,
-                ..Event::default()
-            };
-            events_stream.push(focus_event);
-            self.current_focus = Index::default();
-        }
-
-        if was_mouse_down_event && was_focus_event && self.current_focus != self.last_focus {
-            let focus_event = Event {
-                target: self.last_focus,
-                event_type: EventType::Blur,
-                ..Event::default()
-            };
-            events_stream.push(focus_event);
-        }
-
-        // Replace the previous events with the next set
-        self.previous_events = next_events;
-
-        // Propagate Events
-        for event in events_stream.iter_mut() {
-            let mut parents: Vec<Index> = Vec::new();
-            self.get_all_parents(event.target, &mut parents);
-
-            // First call target
-            let mut target_widget = self.widget_manager.take(event.target);
-            target_widget.on_event(self, event);
-            self.widget_manager.repossess(target_widget);
-
-            // Event debugging
-            // if matches!(event.event_type, EventType::Click) {
-            //     dbg!("Click event!");
-            //     let widget = self.widget_manager.take(event.target);
-            //     dbg!(widget.get_name());
-            //     self.widget_manager.repossess(widget);
-            // }
-
-            // TODO: Restore propagation.
-            // for parent in parents {
-            //     if event.should_propagate {
-            //         let mut parent_widget = self.widget_manager.take(parent);
-            //         parent_widget.on_event(self, event);
-            //         self.widget_manager.repossess(parent_widget);
-            //     }
-            // }
-        }
-=======
         let mut dispatcher = self.event_dispatcher.to_owned();
         dispatcher.process_events(input_events, self);
         self.event_dispatcher = dispatcher;
->>>>>>> f2bb5c47
     }
 
     #[allow(dead_code)]
